<?php namespace BookStack\Services;

use BookStack\Http\Requests\Request;
use GuzzleHttp\Exception\ClientException;
use Laravel\Socialite\Contracts\Factory as Socialite;
use BookStack\Exceptions\SocialDriverNotConfigured;
use BookStack\Exceptions\SocialSignInException;
use BookStack\Exceptions\UserRegistrationException;
use BookStack\Repos\UserRepo;
use BookStack\SocialAccount;

class SocialAuthService
{

    protected $userRepo;
    protected $socialite;
    protected $socialAccount;

<<<<<<< HEAD
    protected $validSocialDrivers = ['google', 'github', 'facebook', 'slack', 'twitter', 'azure', 'okta', 'gitlab'];
=======
    protected $validSocialDrivers = ['google', 'github', 'facebook', 'slack', 'twitter', 'azure', 'okta', 'twitch'];
>>>>>>> addfb960

    /**
     * SocialAuthService constructor.
     * @param UserRepo      $userRepo
     * @param Socialite     $socialite
     * @param SocialAccount $socialAccount
     */
    public function __construct(UserRepo $userRepo, Socialite $socialite, SocialAccount $socialAccount)
    {
        $this->userRepo = $userRepo;
        $this->socialite = $socialite;
        $this->socialAccount = $socialAccount;
    }


    /**
     * Start the social login path.
     * @param string $socialDriver
     * @return \Symfony\Component\HttpFoundation\RedirectResponse
     * @throws SocialDriverNotConfigured
     */
    public function startLogIn($socialDriver)
    {
        $driver = $this->validateDriver($socialDriver);
        return $this->socialite->driver($driver)->redirect();
    }

    /**
     * Start the social registration process
     * @param string $socialDriver
     * @return \Symfony\Component\HttpFoundation\RedirectResponse
     * @throws SocialDriverNotConfigured
     */
    public function startRegister($socialDriver)
    {
        $driver = $this->validateDriver($socialDriver);
        return $this->socialite->driver($driver)->redirect();
    }

    /**
     * Handle the social registration process on callback.
     * @param $socialDriver
     * @return \Laravel\Socialite\Contracts\User
     * @throws SocialDriverNotConfigured
     * @throws UserRegistrationException
     */
    public function handleRegistrationCallback($socialDriver)
    {
        $driver = $this->validateDriver($socialDriver);

        // Get user details from social driver
        $socialUser = $this->socialite->driver($driver)->user();

        // Check social account has not already been used
        if ($this->socialAccount->where('driver_id', '=', $socialUser->getId())->exists()) {
            throw new UserRegistrationException(trans('errors.social_account_in_use', ['socialAccount'=>$socialDriver]), '/login');
        }

        if ($this->userRepo->getByEmail($socialUser->getEmail())) {
            $email = $socialUser->getEmail();
            throw new UserRegistrationException(trans('errors.social_account_in_use', ['socialAccount'=>$socialDriver, 'email' => $email]), '/login');
        }

        return $socialUser;
    }

    /**
     * Handle the login process on a oAuth callback.
     * @param $socialDriver
     * @return \Illuminate\Http\RedirectResponse|\Illuminate\Routing\Redirector
     * @throws SocialDriverNotConfigured
     * @throws SocialSignInException
     */
    public function handleLoginCallback($socialDriver)
    {
        $driver = $this->validateDriver($socialDriver);
        // Get user details from social driver
        $socialUser = $this->socialite->driver($driver)->user();
        $socialId = $socialUser->getId();

        // Get any attached social accounts or users
        $socialAccount = $this->socialAccount->where('driver_id', '=', $socialId)->first();
        $isLoggedIn = auth()->check();
        $currentUser = user();

        // When a user is not logged in and a matching SocialAccount exists,
        // Simply log the user into the application.
        if (!$isLoggedIn && $socialAccount !== null) {
            auth()->login($socialAccount->user);
            return redirect()->intended('/');
        }

        // When a user is logged in but the social account does not exist,
        // Create the social account and attach it to the user & redirect to the profile page.
        if ($isLoggedIn && $socialAccount === null) {
            $this->fillSocialAccount($socialDriver, $socialUser);
            $currentUser->socialAccounts()->save($this->socialAccount);
            session()->flash('success', trans('settings.users_social_connected', ['socialAccount' => title_case($socialDriver)]));
            return redirect($currentUser->getEditUrl());
        }

        // When a user is logged in and the social account exists and is already linked to the current user.
        if ($isLoggedIn && $socialAccount !== null && $socialAccount->user->id === $currentUser->id) {
            session()->flash('error', trans('errors.social_account_existing', ['socialAccount' => title_case($socialDriver)]));
            return redirect($currentUser->getEditUrl());
        }

        // When a user is logged in, A social account exists but the users do not match.
        if ($isLoggedIn && $socialAccount !== null && $socialAccount->user->id != $currentUser->id) {
            session()->flash('error', trans('errors.social_account_already_used_existing', ['socialAccount' => title_case($socialDriver)]));
            return redirect($currentUser->getEditUrl());
        }

        // Otherwise let the user know this social account is not used by anyone.
        $message = trans('errors.social_account_not_used', ['socialAccount' => title_case($socialDriver)]);
        if (setting('registration-enabled')) {
            $message .= trans('errors.social_account_register_instructions', ['socialAccount' => title_case($socialDriver)]);
        }
        
        throw new SocialSignInException($message, '/login');
    }

    /**
     * Ensure the social driver is correct and supported.
     *
     * @param $socialDriver
     * @return string
     * @throws SocialDriverNotConfigured
     */
    private function validateDriver($socialDriver)
    {
        $driver = trim(strtolower($socialDriver));

        if (!in_array($driver, $this->validSocialDrivers)) {
            abort(404, trans('errors.social_driver_not_found'));
        }
        if (!$this->checkDriverConfigured($driver)) {
            throw new SocialDriverNotConfigured(trans('errors.social_driver_not_configured', ['socialAccount' => title_case($socialDriver)]));
        }

        return $driver;
    }

    /**
     * Check a social driver has been configured correctly.
     * @param $driver
     * @return bool
     */
    private function checkDriverConfigured($driver)
    {
        $lowerName = strtolower($driver);
        $configPrefix = 'services.' . $lowerName . '.';
        $config = [config($configPrefix . 'client_id'), config($configPrefix . 'client_secret'), config('services.callback_url')];
        return !in_array(false, $config) && !in_array(null, $config);
    }

    /**
     * Gets the names of the active social drivers.
     * @return array
     */
    public function getActiveDrivers()
    {
        $activeDrivers = [];
        foreach ($this->validSocialDrivers as $driverKey) {
            if ($this->checkDriverConfigured($driverKey)) {
                $activeDrivers[$driverKey] = $this->getDriverName($driverKey);
            }
        }
        return $activeDrivers;
    }

    /**
     * Get the presentational name for a driver.
     * @param $driver
     * @return mixed
     */
    public function getDriverName($driver)
    {
        return config('services.' . strtolower($driver) . '.name');
    }

    /**
     * @param string                            $socialDriver
     * @param \Laravel\Socialite\Contracts\User $socialUser
     * @return SocialAccount
     */
    public function fillSocialAccount($socialDriver, $socialUser)
    {
        $this->socialAccount->fill([
            'driver'    => $socialDriver,
            'driver_id' => $socialUser->getId(),
            'avatar'    => $socialUser->getAvatar()
        ]);
        return $this->socialAccount;
    }

    /**
     * Detach a social account from a user.
     * @param $socialDriver
     * @return \Illuminate\Http\RedirectResponse|\Illuminate\Routing\Redirector
     */
    public function detachSocialAccount($socialDriver)
    {
        user()->socialAccounts()->where('driver', '=', $socialDriver)->delete();
        session()->flash('success', trans('settings.users_social_disconnected', ['socialAccount' => title_case($socialDriver)]));
        return redirect(user()->getEditUrl());
    }
}<|MERGE_RESOLUTION|>--- conflicted
+++ resolved
@@ -16,11 +16,7 @@
     protected $socialite;
     protected $socialAccount;
 
-<<<<<<< HEAD
-    protected $validSocialDrivers = ['google', 'github', 'facebook', 'slack', 'twitter', 'azure', 'okta', 'gitlab'];
-=======
-    protected $validSocialDrivers = ['google', 'github', 'facebook', 'slack', 'twitter', 'azure', 'okta', 'twitch'];
->>>>>>> addfb960
+    protected $validSocialDrivers = ['google', 'github', 'facebook', 'slack', 'twitter', 'azure', 'okta', 'gitlab', 'twitch'];
 
     /**
      * SocialAuthService constructor.
