const DropZone = require("dropzone");

const template = `
    <div class="dropzone-container">
        <div class="dz-message">{{placeholder}}</div>
    </div>
`;

const props = ['placeholder', 'uploadUrl', 'uploadedTo'];

// TODO - Remove jQuery usage
function mounted() {
   let container = this.$el;
   let _this = this;
   this._dz = new DropZone(container, {
	addRemoveLinks: true,
	dictRemoveFile: trans('components.image_upload_remove'),
        url: function() {
            return _this.uploadUrl;
        },
        init: function () {
            let dz = this;

            dz.on('sending', function (file, xhr, data) {
                let token = window.document.querySelector('meta[name=token]').getAttribute('content');
                data.append('_token', token);
                let uploadedTo = typeof _this.uploadedTo === 'undefined' ? 0 : _this.uploadedTo;
                data.append('uploaded_to', uploadedTo);
            });

            dz.on('success', function (file, data) {
                _this.$emit('success', {file, data});
                $(file.previewElement).fadeOut(400, function () {
                    dz.removeFile(file);
                });
            });

            dz.on('error', function (file, errorMessage, xhr) {
                _this.$emit('error', {file, errorMessage, xhr});
                console.log(errorMessage);
                console.log(xhr);
                function setMessage(message) {
                    $(file.previewElement).find('[data-dz-errormessage]').text(message);
                }

<<<<<<< HEAD
                if (xhr && xhr.status === 413) setMessage(trans('errors.server_upload_limit'));
                if (errorMessage.file) setMessage(errorMessage.file[0]);
=======
                if (xhr.status === 413) setMessage(trans('errors.server_upload_limit'));
                else if (errorMessage.file) setMessage(errorMessage.file);
>>>>>>> 2cfcbe0a
            });
        }
   });
}

function data() {
    return {};
}

const methods = {
    onClose: function () {
        this._dz.removeAllFiles(true);
    }
};

module.exports = {
    template,
    props,
    mounted,
    data,
    methods
};<|MERGE_RESOLUTION|>--- conflicted
+++ resolved
@@ -37,19 +37,14 @@
 
             dz.on('error', function (file, errorMessage, xhr) {
                 _this.$emit('error', {file, errorMessage, xhr});
-                console.log(errorMessage);
-                console.log(xhr);
+
                 function setMessage(message) {
                     $(file.previewElement).find('[data-dz-errormessage]').text(message);
                 }
 
-<<<<<<< HEAD
                 if (xhr && xhr.status === 413) setMessage(trans('errors.server_upload_limit'));
-                if (errorMessage.file) setMessage(errorMessage.file[0]);
-=======
-                if (xhr.status === 413) setMessage(trans('errors.server_upload_limit'));
                 else if (errorMessage.file) setMessage(errorMessage.file);
->>>>>>> 2cfcbe0a
+
             });
         }
    });
