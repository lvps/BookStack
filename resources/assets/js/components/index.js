--- conflicted
+++ resolved
@@ -18,31 +18,8 @@
 import pageDisplay from "./page-display";
 import shelfSort from "./shelf-sort";
 import homepageControl from "./homepage-control";
+import headerMobileToggle from "./header-mobile-toggle";
 
-<<<<<<< HEAD
-let componentMapping = {
-    'dropdown': require('./dropdown'),
-    'overlay': require('./overlay'),
-    'back-to-top': require('./back-top-top'),
-    'notification': require('./notification'),
-    'chapter-toggle': require('./chapter-toggle'),
-    'expand-toggle': require('./expand-toggle'),
-    'entity-selector-popup': require('./entity-selector-popup'),
-    'entity-selector': require('./entity-selector'),
-    'sidebar': require('./sidebar'),
-    'page-picker': require('./page-picker'),
-    'page-comments': require('./page-comments'),
-    'wysiwyg-editor': require('./wysiwyg-editor'),
-    'markdown-editor': require('./markdown-editor'),
-    'editor-toolbox': require('./editor-toolbox'),
-    'image-picker': require('./image-picker'),
-    'collapsible': require('./collapsible'),
-    'toggle-switch': require('./toggle-switch'),
-    'page-display': require('./page-display'),
-    'shelf-sort': require('./shelf-sort'),
-    'homepage-control': require('./homepage-control'),
-    'header-mobile-toggle': require('./header-mobile-toggle'),
-=======
 
 const componentMapping = {
     'dropdown': dropdown,
@@ -65,7 +42,7 @@
     'page-display': pageDisplay,
     'shelf-sort': shelfSort,
     'homepage-control': homepageControl,
->>>>>>> 302b5356
+     'header-mobile-toggle': headerMobileToggle,
 };
 
 window.components = {};
