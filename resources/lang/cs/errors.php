<?php
/**
 * Text shown in error messaging.
 */
return [

    // Permissions
    'permission' => 'Nemáte povolení přistupovat na dotazovanou stránku.',
    'permissionJson' => 'Nemáte povolení k provedení požadované akce.',

    // Auth
    'error_user_exists_different_creds' => 'Uživatel s e-mailem :email již existuje ale s jinými přihlašovacími údaji.',
    'email_already_confirmed' => 'E-mailová adresa již byla potvrzena. Zkuste se přihlásit.',
    'email_confirmation_invalid' => 'Tento potvrzovací odkaz již neplatí nebo už byl použit. Zkuste prosím registraci znovu.',
<<<<<<< HEAD
    'email_confirmation_expired' => 'Potvrzovací odkaz už neplatí, email s novým odkazem už byl poslán.',
    'email_confirmation_awaiting' => 'E-mailová adresa pro používaný účet musí být potvrzena',
=======
    'email_confirmation_expired' => 'Potvrzovací odkaz už neplatí, e-mail s novým odkazem už byl poslán.',
    'email_confirmation_awaiting' => 'E-mailová adresa u používaného účtu musí být ověřena.',
>>>>>>> fefcaa21
    'ldap_fail_anonymous' => 'Přístup k adresáři LDAP jako anonymní uživatel (anonymous bind) selhal',
    'ldap_fail_authed' => 'Přístup k adresáři LDAP pomocí zadaného jména (dn) a hesla selhal',
    'ldap_extension_not_installed' => 'Není nainstalováno rozšíření LDAP pro PHP',
    'ldap_cannot_connect' => 'Nelze se připojit k adresáři LDAP. Prvotní připojení selhalo.',
<<<<<<< HEAD
    'saml_already_logged_in' => 'Již jste přihlášeni',
    'saml_user_not_registered' => 'Uživatel :name není registrován a automatická registrace je zakázána',
    'saml_no_email_address' => 'Could not find an email address, for this user, in the data provided by the external authentication system',
    'saml_invalid_response_id' => 'The request from the external authentication system is not recognised by a process started by this application. Navigating back after a login could cause this issue.',
    'saml_fail_authed' => 'Přihlášení pomocí :system selhalo, systém neposkytl úspěšnou autorizaci',
=======
    'saml_already_logged_in' => 'Již jste přihlášen',
    'saml_user_not_registered' => 'Uživatel :name není registrován a automatická registrace není zapnuta',
    'saml_no_email_address' => 'Nelze najít e-mailovou adresu pro tohoto uživatele v datech poskytnutých externím ověřovacím systémem',
    'saml_invalid_response_id' => 'Požadavek z externího ověřovacího systému nebyl rozpoznám procesem, který tato aplikace spustila. Tento problém může způsobit stisknutí tlačítka Zpět po přihlášení.',
    'saml_fail_authed' => 'Přehlášení přes :system selhalo, systém neposkytl potřebné ověření',
>>>>>>> fefcaa21
    'social_no_action_defined' => 'Nebyla zvolena žádá akce',
    'social_login_bad_response' => "Nastala chyba během přihlašování přes :socialAccount \n:error",
    'social_account_in_use' => 'Tento účet na :socialAccount se již používá. Pokuste se s ním přihlásit volbou Přihlásit přes :socialAccount.',
    'social_account_email_in_use' => 'E-mailová adresa :email se již používá. Pokud máte již máte náš účet, můžete si jej propojit se svým účtem na :socialAccount v nastavení vašeho profilu.',
    'social_account_existing' => 'Tento účet na :socialAccount je již propojen s vaším profilem zde.',
    'social_account_already_used_existing' => 'Tento účet na :socialAccount je již používán jiným uživatelem.',
    'social_account_not_used' => 'Tento účet na :socialAccount není spřažen s žádným uživatelem. Prosím přiřaďtě si jej v nastavení svého profilu.',
    'social_account_register_instructions' => 'Pokud ještě nemáte náš účet, můžete se zaregistrovat pomocí vašeho účtu na :socialAccount.',
    'social_driver_not_found' => 'Doplněk pro tohoto správce identity nebyl nalezen.',
    'social_driver_not_configured' => 'Nastavení vašeho účtu na :socialAccount není správné. :socialAccount musí mít vaše svolení pro naší aplikaci vás přihlásit.',
    'invite_token_expired' => 'Odkaz v pozvánce již bohužel expiroval. Namísto toho ale můžete zkusit resetovat heslo do Vašeho účtu.',

    // System
    'path_not_writable' => 'Nelze zapisovat na cestu k souboru :filePath. Zajistěte aby se dalo nahrávat na server.',
    'cannot_get_image_from_url' => 'Nelze získat obrázek z adresy :url',
    'cannot_create_thumbs' => 'Server nedokáže udělat náhledy. Zkontrolujte, že rozšíření GD pro PHP je nainstalováno.',
    'server_upload_limit' => 'Server nepovoluje nahrávat tak veliké soubory. Zkuste prosím menší soubor.',
    'uploaded'  => 'Server nepovoluje nahrávat tak veliké soubory. Zkuste prosím menší soubor.',
    'image_upload_error' => 'Nastala chyba během nahrávání souboru',
    'image_upload_type_error' => 'Typ nahrávaného obrázku je neplatný.',
    'file_upload_timeout' => 'Nahrávání souboru trvalo příliš dlouho a tak bylo ukončeno.',

    // Attachments
    'attachment_not_found' => 'Příloha nenalezena',

    // Pages
    'page_draft_autosave_fail' => 'Nepovedlo se uložit koncept. Než stránku uložíte, ujistěte se, že jste připojeni k internetu.',
    'page_custom_home_deletion' => 'Nelze smazat tuto stránku, protože je nastavena jako uvítací stránka.',

    // Entities
    'entity_not_found' => 'Prvek nenalezen',
    'bookshelf_not_found' => 'Knihovna nenalezena',
    'book_not_found' => 'Kniha nenalezena',
    'page_not_found' => 'Stránka nenalezena',
    'chapter_not_found' => 'Kapitola nenalezena',
    'selected_book_not_found' => 'Vybraná kniha nebyla nalezena',
    'selected_book_chapter_not_found' => 'Zvolená kniha nebo kapitola nebyla nalezena',
    'guests_cannot_save_drafts' => 'Nepřihlášení návštěvníci nemohou ukládat koncepty.',

    // Users
    'users_cannot_delete_only_admin' => 'Nemůžete smazat posledního administrátora',
    'users_cannot_delete_guest' => 'Uživatele Guest není možno smazat',

    // Roles
    'role_cannot_be_edited' => 'Tuto roli nelze editovat',
    'role_system_cannot_be_deleted' => 'Toto je systémová role a nelze jí smazat.',
    'role_registration_default_cannot_delete' => 'Tuto roli nelze smazat dokud je nastavená jako výchozí role pro registraci nových uživatelů.',
    'role_cannot_remove_only_admin' => 'Tento uživatel má roli administrátora. Přiřaďte roli administrátora někomu jinému než jí odeberete zde.',

    // Comments
    'comment_list' => 'Při načítání komentářů nastala chyba.',
    'cannot_add_comment_to_draft' => 'Nemůžete přidávat komentáře ke konceptu.',
    'comment_add' => 'Při přidávání / úpravě komentáře nastala chyba.',
    'comment_delete' => 'Při mazání komentáře nastala chyba.',
    'empty_comment' => 'Nemůžete přidat prázdný komentář.',

    // Error pages
    '404_page_not_found' => 'Stránka nenalezena',
    'sorry_page_not_found' => 'Omlouváme se, ale stránka, kterou hledáte, nebyla nalezena.',
    'sorry_page_not_found_permission_warning' => 'Pokud myslíte, že by stránka měla existovat, možná jen nemáte oprávnění pro její zobrazení.',
    'return_home' => 'Návrat domů',
    'error_occurred' => 'Nastala chyba',
    'app_down' => ':appName je momentálně vypnutá',
    'back_soon' => 'Brzy naběhne.',

    // API errors
    'api_no_authorization_found' => 'V požadavku nebyla nalezen žádný autorizační token',
    'api_bad_authorization_format' => 'V požadavku byl nalezen autorizační token, ale jeho formát se zdá být chybný',
    'api_user_token_not_found' => 'Pro poskytnutý autorizační token nebyl nalezen žádný odpovídající API token',
    'api_incorrect_token_secret' => 'Poskytnutý Token Secret neodpovídá použitému API tokenu',
    'api_user_no_api_permission' => 'Vlastník použitého API tokenu nemá oprávnění provádět API volání',
    'api_user_token_expired' => 'Platnost autorizačního tokenu vypršela',

    // Settings & Maintenance
    'maintenance_test_email_failure' => 'Při posílání testovacího e-mailu nastala chyba:',

];<|MERGE_RESOLUTION|>--- conflicted
+++ resolved
@@ -12,30 +12,17 @@
     'error_user_exists_different_creds' => 'Uživatel s e-mailem :email již existuje ale s jinými přihlašovacími údaji.',
     'email_already_confirmed' => 'E-mailová adresa již byla potvrzena. Zkuste se přihlásit.',
     'email_confirmation_invalid' => 'Tento potvrzovací odkaz již neplatí nebo už byl použit. Zkuste prosím registraci znovu.',
-<<<<<<< HEAD
     'email_confirmation_expired' => 'Potvrzovací odkaz už neplatí, email s novým odkazem už byl poslán.',
     'email_confirmation_awaiting' => 'E-mailová adresa pro používaný účet musí být potvrzena',
-=======
-    'email_confirmation_expired' => 'Potvrzovací odkaz už neplatí, e-mail s novým odkazem už byl poslán.',
-    'email_confirmation_awaiting' => 'E-mailová adresa u používaného účtu musí být ověřena.',
->>>>>>> fefcaa21
     'ldap_fail_anonymous' => 'Přístup k adresáři LDAP jako anonymní uživatel (anonymous bind) selhal',
     'ldap_fail_authed' => 'Přístup k adresáři LDAP pomocí zadaného jména (dn) a hesla selhal',
     'ldap_extension_not_installed' => 'Není nainstalováno rozšíření LDAP pro PHP',
     'ldap_cannot_connect' => 'Nelze se připojit k adresáři LDAP. Prvotní připojení selhalo.',
-<<<<<<< HEAD
     'saml_already_logged_in' => 'Již jste přihlášeni',
     'saml_user_not_registered' => 'Uživatel :name není registrován a automatická registrace je zakázána',
     'saml_no_email_address' => 'Could not find an email address, for this user, in the data provided by the external authentication system',
     'saml_invalid_response_id' => 'The request from the external authentication system is not recognised by a process started by this application. Navigating back after a login could cause this issue.',
     'saml_fail_authed' => 'Přihlášení pomocí :system selhalo, systém neposkytl úspěšnou autorizaci',
-=======
-    'saml_already_logged_in' => 'Již jste přihlášen',
-    'saml_user_not_registered' => 'Uživatel :name není registrován a automatická registrace není zapnuta',
-    'saml_no_email_address' => 'Nelze najít e-mailovou adresu pro tohoto uživatele v datech poskytnutých externím ověřovacím systémem',
-    'saml_invalid_response_id' => 'Požadavek z externího ověřovacího systému nebyl rozpoznám procesem, který tato aplikace spustila. Tento problém může způsobit stisknutí tlačítka Zpět po přihlášení.',
-    'saml_fail_authed' => 'Přehlášení přes :system selhalo, systém neposkytl potřebné ověření',
->>>>>>> fefcaa21
     'social_no_action_defined' => 'Nebyla zvolena žádá akce',
     'social_login_bad_response' => "Nastala chyba během přihlašování přes :socialAccount \n:error",
     'social_account_in_use' => 'Tento účet na :socialAccount se již používá. Pokuste se s ním přihlásit volbou Přihlásit přes :socialAccount.',
