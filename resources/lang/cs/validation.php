<?php
/**
 * Validation Lines
 * The following language lines contain the default error messages used by
 * the validator class. Some of these rules have multiple versions such
 * as the size rules. Feel free to tweak each of these messages here.
 */
return [

    // Standard laravel validation lines
    'accepted'             => ':attribute musí být přijat.',
    'active_url'           => ':attribute není platnou URL adresou.',
    'after'                => ':attribute musí být datum po :date.',
    'alpha'                => ':attribute může obsahovat pouze písmena.',
    'alpha_dash'           => ':attribute může obsahovat pouze písmena, číslice, pomlčky a podtržítka. České znaky (á, é, í, ó, ú, ů, ž, š, č, ř, ď, ť, ň) nejsou podporovány.',
    'alpha_num'            => ':attribute může obsahovat pouze písmena a číslice.',
    'array'                => ':attribute musí být pole.',
    'before'               => ':attribute musí být datum před :date.',
    'between'              => [
        'numeric' => ':attribute musí být hodnota mezi :min a :max.',
        'file'    => ':attribute musí být větší než :min a menší než :max Kilobytů.',
        'string'  => ':attribute musí být delší než :min a kratší než :max znaků.',
        'array'   => ':attribute musí obsahovat nejméně :min a nesmí obsahovat více než :max prvků.',
    ],
    'boolean'              => ':attribute musí být true nebo false',
    'confirmed'            => ':attribute nesouhlasí.',
    'date'                 => ':attribute musí být platné datum.',
    'date_format'          => ':attribute není platný formát data podle :format.',
    'different'            => ':attribute a :other se musí lišit.',
    'digits'               => ':attribute musí být :digits pozic dlouhé.',
    'digits_between'       => ':attribute musí být dlouhé nejméně :min a nejvíce :max pozic.',
    'email'                => ':attribute není platný formát.',
    'ends_with' => ':attribute musí končit jednou z následujících hodnot: :values',
    'filled'               => ':attribute musí být vyplněno.',
    'gt'                   => [
        'numeric' => ':attribute musí být větší než :value.',
        'file'    => 'Velikost souboru :attribute musí být větší než :value kB.',
        'string'  => 'Počet znaků :attribute musí být větší :value.',
        'array'   => 'Pole :attribute musí mít více prvků než :value.',
    ],
    'gte'                  => [
        'numeric' => ':attribute musí být větší nebo rovno :value.',
        'file'    => 'Velikost souboru :attribute musí být větší nebo rovno :value kB.',
        'string'  => 'Počet znaků :attribute musí být větší nebo rovno :value.',
        'array'   => 'Pole :attribute musí mít :value prvků nebo více.',
    ],
    'exists'               => 'Zvolená hodnota pro :attribute není platná.',
    'image'                => ':attribute musí být obrázek.',
    'image_extension'      => ':attribute musí mít platné a podporované rozšíření obrázku.',
    'in'                   => 'Zvolená hodnota pro :attribute je neplatná.',
    'integer'              => ':attribute musí být celé číslo.',
    'ip'                   => ':attribute musí být platnou IP adresou.',
    'ipv4'                 => ':attribute musí být platná IPv4 adresa.',
    'ipv6'                 => ':attribute musí být platná IPv6 adresa.',
    'json'                 => ':attribute musí být platný JSON řetězec.',
    'lt'                   => [
        'numeric' => ':attribute musí být menší než :value.',
        'file'    => 'Velikost souboru :attribute musí být menší než :value kB.',
        'string'  => ':attribute musí obsahovat méně než :value znaků.',
        'array'   => ':attribute by měl obsahovat méně než :value položek.',
    ],
    'lte'                  => [
        'numeric' => ':attribute musí být menší nebo rovno než :value.',
        'file'    => 'Velikost souboru :attribute musí být menší než :value kB.',
        'string'  => ':attribute nesmí být delší než :value znaků.',
        'array'   => ':attribute by měl obsahovat maximálně :value položek.',
    ],
    'max'                  => [
        'numeric' => ':attribute nemůže být větší než :max.',
        'file'    => 'Velikost souboru :attribute musí být menší než :value kB.',
        'string'  => ':attribute nemůže být delší než :max znaků.',
        'array'   => ':attribute nemůže obsahovat více než :max prvků.',
    ],
    'mimes'                => ':attribute musí být jeden z následujících datových typů :values.',
    'min'                  => [
        'numeric' => ':attribute musí být větší než :min.',
        'file'    => ':attribute musí být větší než :min kB.',
        'string'  => ':attribute musí být delší než :min znaků.',
        'array'   => ':attribute musí obsahovat více než :min prvků.',
    ],
    'no_double_extension'  => ':attribute musí obsahovat pouze jednu příponu souboru.',
    'not_in'               => 'Zvolená hodnota pro :attribute je neplatná.',
    'not_regex'            => ':attribute musí být regulární výraz.',
    'numeric'              => ':attribute musí být číslo.',
    'regex'                => ':attribute nemá správný formát.',
    'required'             => ':attribute musí být vyplněno.',
    'required_if'          => ':attribute musí být vyplněno pokud :other je :value.',
    'required_with'        => ':attribute musí být vyplněno pokud :values je vyplněno.',
    'required_with_all'    => ':attribute musí být vyplněno pokud :values je zvoleno.',
    'required_without'     => ':attribute musí být vyplněno pokud :values není vyplněno.',
    'required_without_all' => ':attribute musí být vyplněno pokud není žádné z :values zvoleno.',
    'same'                 => ':attribute a :other se musí shodovat.',
    'size'                 => [
        'numeric' => ':attribute musí být přesně :size.',
        'file'    => ':attribute musí mít přesně :size Kilobytů.',
        'string'  => ':attribute musí být přesně :size znaků dlouhý.',
        'array'   => ':attribute musí obsahovat právě :size prvků.',
    ],
    'string'               => ':attribute musí být řetězec znaků.',
    'timezone'             => ':attribute musí být platná časová zóna.',
    'unique'               => ':attribute musí být unikátní.',
    'url'                  => 'Formát :attribute je neplatný.',
    'uploaded'             => 'Nahrávání :attribute se nezdařilo.',

    // Custom validation lines
    'custom' => [
        'password-confirm' => [
<<<<<<< HEAD
            'required_with' => 'Je nutné potvrdit heslo',
=======
            'required_with' => 'Ověření hesla je vyžadováno',
>>>>>>> fefcaa21
        ],
    ],

    // Custom validation attributes
    'attributes' => [],
];<|MERGE_RESOLUTION|>--- conflicted
+++ resolved
@@ -105,11 +105,7 @@
     // Custom validation lines
     'custom' => [
         'password-confirm' => [
-<<<<<<< HEAD
-            'required_with' => 'Je nutné potvrdit heslo',
-=======
             'required_with' => 'Ověření hesla je vyžadováno',
->>>>>>> fefcaa21
         ],
     ],
 
