--- conflicted
+++ resolved
@@ -134,12 +134,8 @@
         // User filters
         $this->get('/search?term=' . urlencode('danzorbhsing {created_by:me}'))->assertDontSee($page->name);
         $this->get('/search?term=' . urlencode('danzorbhsing {updated_by:me}'))->assertDontSee($page->name);
-<<<<<<< HEAD
-        $this->get('/search?term=' . urlencode('danzorbhsing {updated_by: '.$editorSlug.'}'))->assertDontSee($page->name);
-=======
         $this->get('/search?term=' . urlencode('danzorbhsing {owned_by:me}'))->assertDontSee($page->name);
         $this->get('/search?term=' . urlencode('danzorbhsing {updated_by:'.$editorId.'}'))->assertDontSee($page->name);
->>>>>>> b939785e
         $page->created_by = $editorId;
         $page->save();
         $this->get('/search?term=' . urlencode('danzorbhsing {created_by:me}'))->assertSee($page->name);
@@ -149,16 +145,12 @@
         $page->updated_by = $editorId;
         $page->save();
         $this->get('/search?term=' . urlencode('danzorbhsing {updated_by:me}'))->assertSee($page->name);
-<<<<<<< HEAD
-        $this->get('/search?term=' . urlencode('danzorbhsing {updated_by: '.$editorSlug.'}'))->assertSee($page->name);
-=======
-        $this->get('/search?term=' . urlencode('danzorbhsing {updated_by:'.$editorId.'}'))->assertSee($page->name);
+        $this->get('/search?term=' . urlencode('danzorbhsing {updated_by:'.$editorSlug.'}'))->assertSee($page->name);
         $this->get('/search?term=' . urlencode('danzorbhsing {owned_by:me}'))->assertDontSee($page->name);
         $page->owned_by = $editorId;
         $page->save();
         $this->get('/search?term=' . urlencode('danzorbhsing {owned_by:me}'))->assertSee($page->name);
-        $this->get('/search?term=' . urlencode('danzorbhsing {owned_by:'.$editorId.'}'))->assertSee($page->name);
->>>>>>> b939785e
+        $this->get('/search?term=' . urlencode('danzorbhsing {owned_by:'.$editorSlug.'}'))->assertSee($page->name);
 
         // Content filters
         $this->get('/search?term=' . urlencode('{in_name:danzorbhsing}'))->assertDontSee($page->name);
