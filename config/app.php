--- conflicted
+++ resolved
@@ -77,12 +77,7 @@
     */
 
     'locale' => env('APP_LANG', 'en'),
-<<<<<<< HEAD
-
-    'locales' => ['en', 'de', 'es', 'es_AR', 'fr', 'nl', 'pt_BR', 'sk', 'sv', 'ja', 'pl', 'it', 'ru', 'zh_CN', 'zh_TW'],
-=======
     'locales' => ['en', 'ar', 'de', 'es', 'es_AR', 'fr', 'nl', 'pt_BR', 'sk', 'sv', 'ja', 'pl', 'it', 'ru', 'zh_CN', 'zh_TW'],
->>>>>>> a6862362
 
     /*
     |--------------------------------------------------------------------------
